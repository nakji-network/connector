// Helpers for Blep's kafka topic naming scheme
// Design document: https://docs.google.com/spreadsheets/d/1PmYvbw8LiBYYooAINrm4_lGWiewKA-yq-zCGbXQVNfE/edit#gid=0
package kafkautils

import (
	"fmt"
	"strings"

	"github.com/Masterminds/semver"
	"github.com/rs/zerolog/log"
	"google.golang.org/protobuf/proto"
)

<<<<<<< HEAD
var TopicDelimiter = "."

=======
>>>>>>> d235b61d
type Env string

const (
	prod    Env = "prod"
	staging     = "staging"
	dev         = "dev"
	test        = "test"
)

<<<<<<< HEAD
=======
const (
	TopicContextSeparator   string = "."
	TopicContractSeparator  string = "_"
	TopicAggregateSeparator string = "-"
	TopicWildcardSuffix     string = "-*"
	TopicNumSegments        int    = 4
)

>>>>>>> d235b61d
type MsgType string

const (
	Fct MsgType = "fct"
	Cdc         = "cdc"
	Cmd         = "cmd"
	Sys         = "sys"
)

type Topic struct {
	Env           Env
	MsgType       MsgType
	Author        string
	ConnectorName string
	Version       *semver.Version
	EventName     string
	pb            proto.Message // create an empty protobuf struct instance, filled upon UnmarshalProto
}

// String generates the topic string
func (t Topic) String() string {
	return strings.Join([]string{string(t.Env), string(t.MsgType), t.Schema()}, TopicContextSeparator)
}

// Schema generates the schema string
func (t Topic) Schema() string {
	return strings.Join([]string{
		t.Author,
		t.ConnectorName,
		strings.ReplaceAll(t.Version.String(), ".", "_"),
		t.EventName,
	}, TopicContextSeparator)
}

func NewTopic(en Env, ty MsgType, author, connectorName string, version *semver.Version, msg proto.Message) Topic {
	return Topic{
<<<<<<< HEAD
		Env:           en,
		MsgType:       ty,
=======
		Env:           Env(en),
		MsgType:       MsgType(ty),
>>>>>>> d235b61d
		Author:        author,
		ConnectorName: connectorName,
		Version:       version,
		EventName:     strings.ReplaceAll(string(msg.ProtoReflect().Descriptor().FullName()), ".", "_"),
		pb:            msg,
	}
}

// ParseTopic parses topic string to Topic struct.
// topic strings that start with . (eg .fct.nakji.ethereum.0_0_0.chain_block) get set `dev` prefix.
// Use second argument to override env (only for initialization at start of program)
func ParseTopic(s string, e ...string) (Topic, error) {
	p := strings.Split(s, TopicContextSeparator)

	if len(p) != 6 {
		return Topic{}, fmt.Errorf("cannot parse topic, does not have 6 segments: %s", s)
	}

	schema := strings.SplitAfterN(s, TopicContextSeparator, 3)[2]
	version, err := semver.NewVersion(strings.ReplaceAll(p[4], "_", "."))
	if err != nil {
		return Topic{}, err
	}

	pbType := TopicTypeRegistry.Get(schema)
	if pbType == nil {
		return Topic{}, fmt.Errorf("cannot find topic schema in type registry: %s", schema)
	}

	res := Topic{
		Env:           Env(p[0]),
		MsgType:       MsgType(p[1]),
		Author:        p[2],
		ConnectorName: p[3],
		Version:       version,
		EventName:     p[5],
		pb:            proto.Clone(pbType),
	}

	// override env
	if len(e) == 1 {
		res.Env = Env(e[0])
	}

	if res.Env == "" {
		return Topic{}, fmt.Errorf("invalid env (empty)")
	}

	return res, nil
}

func MustParseTopicsMap(m map[string]string, e ...string) map[string]Topic {
	topics := make(map[string]Topic)
	for k, v := range m {
		topics[k] = MustParseTopic(v, e[0])
	}
	return topics
}

func MustParseTopics(s []string, e ...string) []Topic {
	topics := make([]Topic, len(s))
	for i, t := range s {
		topics[i] = MustParseTopic(t, e[0])
	}
	return topics
}

func MustParseTopic(s string, e ...string) Topic {
	t, err := ParseTopic(s, e...)
	if err != nil {
		log.Warn().Err(err).Msg("")
	}
	return t
}

func TopicsStrings(topics []Topic) []string {
	res := make([]string, len(topics))
	for i, t := range topics {
		res[i] = t.String()
	}
	return res
}

// UnmarshalProto converts protobuf bytes -> struct
func (t *Topic) UnmarshalProto(data []byte) (proto.Message, error) {
	if t.pb == nil {
		return nil, fmt.Errorf("cannot unmarshal proto for topic %s", t)
	}
	return t.pb, proto.Unmarshal(data, t.pb)
}<|MERGE_RESOLUTION|>--- conflicted
+++ resolved
@@ -11,11 +11,6 @@
 	"google.golang.org/protobuf/proto"
 )
 
-<<<<<<< HEAD
-var TopicDelimiter = "."
-
-=======
->>>>>>> d235b61d
 type Env string
 
 const (
@@ -25,8 +20,6 @@
 	test        = "test"
 )
 
-<<<<<<< HEAD
-=======
 const (
 	TopicContextSeparator   string = "."
 	TopicContractSeparator  string = "_"
@@ -35,7 +28,6 @@
 	TopicNumSegments        int    = 4
 )
 
->>>>>>> d235b61d
 type MsgType string
 
 const (
@@ -72,13 +64,8 @@
 
 func NewTopic(en Env, ty MsgType, author, connectorName string, version *semver.Version, msg proto.Message) Topic {
 	return Topic{
-<<<<<<< HEAD
 		Env:           en,
 		MsgType:       ty,
-=======
-		Env:           Env(en),
-		MsgType:       MsgType(ty),
->>>>>>> d235b61d
 		Author:        author,
 		ConnectorName: connectorName,
 		Version:       version,
